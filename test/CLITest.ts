import { deepEqual, ok, strictEqual } from 'assert';
import { spawn } from 'cross-spawn';
import { mkdirp } from 'mkdirp';
import { readFile, writeFile } from 'mz/fs';
import { dirname, join } from 'path';
import { sync as rimraf } from 'rimraf';

function plugin(name: string): string {
  return join(__dirname, `fixtures/plugin/${name}.js`);
}

<<<<<<< HEAD
type CLIResult = { status: number, stdout: string, stderr: string };

async function runCodemodCLI(args: Array<string>, stdin?: string): Promise<CLIResult> {
  return new Promise((resolve: (result: CLIResult) => void, reject: (error: Error) => void) => {
    let child = spawn(join(__dirname, '../bin/codemod'), args);
    let stdout = '';
    let stderr = '';

    child.stdin.end(stdin);

    child.on('close', status => {
      resolve({ status, stdout, stderr });
    });

    child.stdout.on('data', chunk => {
      stdout += chunk;
    });

    child.stderr.on('data', chunk => {
      stderr += chunk;
    });

    child.on('error', reject);
  });
=======
type CLIResult = { status: number; stdout: string; stderr: string };

async function runCodemodCLI(
  args: Array<string>,
  stdin?: string
): Promise<CLIResult> {
  return new Promise(
    (resolve: (result: CLIResult) => void, reject: (error: Error) => void) => {
      let child = execFile(join(__dirname, '../bin/codemod'), args);
      let stdout = '';
      let stderr = '';

      child.stdin.end(stdin);

      child.on('close', status => {
        resolve({ status, stdout, stderr });
      });

      child.stdout.on('data', chunk => {
        stdout += chunk;
      });

      child.stderr.on('data', chunk => {
        stderr += chunk;
      });

      child.on('error', reject);
    }
  );
>>>>>>> 0accc728
}

function getTemporaryFilePath(path: string): string {
  return join(__dirname, '../tmp', path);
}

async function createTemporaryFile(
  path: string,
  content: string
): Promise<string> {
  let fullPath = getTemporaryFilePath(path);

  await mkdirp(dirname(fullPath));
  await new Promise(resolve => {
    setTimeout(resolve);
  }); //for some reason, if we dont wait another tick we get an ENOENT on windows
  await writeFile(fullPath, content, 'utf8');

  return fullPath;
}

describe('CLI', function() {
  afterEach(function() {
    rimraf(getTemporaryFilePath('.'));
  });

  it('prints help', async function() {
    let { status, stdout, stderr } = await runCodemodCLI(['--help']);

    strictEqual(status, 0);
    ok(stdout.startsWith('codemod [OPTIONS]'));
    strictEqual(stderr, '');
  });

  it('fails with an error when passing an invalid option', async function() {
    let { status, stdout, stderr } = await runCodemodCLI([
      '--not-a-real-option'
    ]);

    strictEqual(status, 1);
    strictEqual(stdout, '');
    ok(
      stderr.startsWith('ERROR: unexpected option: --not-a-real-option'),
      `stderr should start with "ERROR: unexpected option: --not-a-real-option", got: ${stderr}`
    );
  });

  it('can read from stdin and write to stdout given the --stdio flag', async function() {
    let { status, stdout, stderr } = await runCodemodCLI(['--stdio'], '3+4');

    strictEqual(status, 0);
    strictEqual(stdout, '3+4\n');
    strictEqual(stderr, '');
  });

  it('reads from a file, processes with plugins, then writes to that file', async function() {
    let afile = await createTemporaryFile('a-file.js', '3 + 4;');
    let { status, stdout, stderr } = await runCodemodCLI([
      afile,
      '-p',
      plugin('increment')
    ]);

    deepEqual(
      { status, stdout, stderr },
      {
        status: 0,
        stdout: `${afile}\n1 file(s), 1 modified, 0 errors\n`,
        stderr: ''
      }
    );
    strictEqual(await readFile(afile, 'utf8'), '4 + 5;');
  });

  it('processes all matching files in a directory', async function() {
    let file1 = await createTemporaryFile('a-dir/file1.js', '3 + 4;');
    let file2 = await createTemporaryFile('a-dir/file2.js', '0;');
    let file3 = await createTemporaryFile('a-dir/sub-dir/file3.jsx', '99;');
    let ignored = await createTemporaryFile('a-dir/ignored.es6', '8;');
    let { status, stdout, stderr } = await runCodemodCLI([
      dirname(file1),
      '-p',
      plugin('increment')
    ]);

    deepEqual(
      { status, stdout, stderr },
      {
        status: 0,
        stdout: `${file1}\n${file2}\n${file3}\n3 file(s), 3 modified, 0 errors\n`,
        stderr: ''
      }
    );
    strictEqual(
      await readFile(file1, 'utf8'),
      '4 + 5;',
      'file1.js is processed'
    );
    strictEqual(await readFile(file2, 'utf8'), '1;', 'file2.js is processed');
    strictEqual(
      await readFile(file3, 'utf8'),
      '100;',
      'file3.jsx in a sub-directory is processed'
    );
    strictEqual(
      await readFile(ignored, 'utf8'),
      '8;',
      'ignored.es6 is ignored'
    );
  });

  it('processes all matching files in a directory with custom extensions', async function() {
    let ignored = await createTemporaryFile('a-dir/ignored.js', '3 + 4;');
    let processed = await createTemporaryFile('a-dir/processed.es6', '0;');
    let { status, stdout, stderr } = await runCodemodCLI([
      dirname(ignored),
      '-p',
      plugin('increment'),
      '--extensions',
      '.es6'
    ]);

    deepEqual(
      { status, stdout, stderr },
      {
        status: 0,
        stdout: `${processed}\n1 file(s), 1 modified, 0 errors\n`,
        stderr: ''
      }
    );
    strictEqual(await readFile(ignored, 'utf8'), '3 + 4;');
    strictEqual(await readFile(processed, 'utf8'), '1;');
  });

  it('processes files but does not replace their contents when using --dry', async function() {
    let afile = await createTemporaryFile('a-file.js', '3 + 4;');
    let { status, stdout, stderr } = await runCodemodCLI([
      afile,
      '-p',
      plugin('increment'),
      '--dry'
    ]);

    deepEqual(
      { status, stdout, stderr },
      {
        status: 0,
        stdout: `${afile}\nDRY RUN: no files affected\n1 file(s), 1 modified, 0 errors\n`,
        stderr: ''
      }
    );
    strictEqual(await readFile(afile, 'utf8'), '3 + 4;');
  });

  it('can load plugins written with ES modules by default', async function() {
    let afile = await createTemporaryFile('a-file.js', '3 + 4;');
    let { status, stdout, stderr } = await runCodemodCLI([
      afile,
      '-p',
      plugin('increment-export-default')
    ]);

    deepEqual(
      { status, stdout, stderr },
      {
        status: 0,
        stdout: `${afile}\n1 file(s), 1 modified, 0 errors\n`,
        stderr: ''
      }
    );
    strictEqual(await readFile(afile, 'utf8'), '4 + 5;');
  });

  it('can load plugins with multiple files with ES modules by default`', async function() {
    let afile = await createTemporaryFile('a-file.js', '3 + 4;');
    let pluginFile = join(
      __dirname,
      `fixtures/plugin/increment-export-default-multiple/increment-export-default.js`
    );
    let { status, stdout, stderr } = await runCodemodCLI([
      afile,
      '-p',
      pluginFile
    ]);

    deepEqual(
      { status, stdout, stderr },
      {
        status: 0,
        stdout: `${afile}\n1 file(s), 1 modified, 0 errors\n`,
        stderr: ''
      }
    );
    strictEqual(await readFile(afile, 'utf8'), '4 + 5;');
  });

  it('fails when specifying --find-babel-config as there are no plugins loaded', async function() {
    let afile = await createTemporaryFile('a-file.js', '3 + 4;');
    let { status, stdout, stderr } = await runCodemodCLI([
      afile,
      '-p',
      plugin('increment-export-default'),
      '--find-babel-config'
    ]);

    ok(
      /SyntaxError: Unexpected token export/.test(stderr),
      `error should reference invalid syntax: ${stderr}`
    );
    strictEqual(stdout, '');

    let windowsSyntaxErrorCode = 4294967295;
    let nonWindowsSyntaxErrorCode = 255;
    ok(status === windowsSyntaxErrorCode || status === nonWindowsSyntaxErrorCode,'status code should indicate SyntaxError');
  });
});<|MERGE_RESOLUTION|>--- conflicted
+++ resolved
@@ -9,32 +9,6 @@
   return join(__dirname, `fixtures/plugin/${name}.js`);
 }
 
-<<<<<<< HEAD
-type CLIResult = { status: number, stdout: string, stderr: string };
-
-async function runCodemodCLI(args: Array<string>, stdin?: string): Promise<CLIResult> {
-  return new Promise((resolve: (result: CLIResult) => void, reject: (error: Error) => void) => {
-    let child = spawn(join(__dirname, '../bin/codemod'), args);
-    let stdout = '';
-    let stderr = '';
-
-    child.stdin.end(stdin);
-
-    child.on('close', status => {
-      resolve({ status, stdout, stderr });
-    });
-
-    child.stdout.on('data', chunk => {
-      stdout += chunk;
-    });
-
-    child.stderr.on('data', chunk => {
-      stderr += chunk;
-    });
-
-    child.on('error', reject);
-  });
-=======
 type CLIResult = { status: number; stdout: string; stderr: string };
 
 async function runCodemodCLI(
@@ -43,7 +17,7 @@
 ): Promise<CLIResult> {
   return new Promise(
     (resolve: (result: CLIResult) => void, reject: (error: Error) => void) => {
-      let child = execFile(join(__dirname, '../bin/codemod'), args);
+      let child = spawn(join(__dirname, '../bin/codemod'), args);
       let stdout = '';
       let stderr = '';
 
@@ -64,7 +38,6 @@
       child.on('error', reject);
     }
   );
->>>>>>> 0accc728
 }
 
 function getTemporaryFilePath(path: string): string {
@@ -278,6 +251,9 @@
 
     let windowsSyntaxErrorCode = 4294967295;
     let nonWindowsSyntaxErrorCode = 255;
-    ok(status === windowsSyntaxErrorCode || status === nonWindowsSyntaxErrorCode,'status code should indicate SyntaxError');
+    ok(
+      status === windowsSyntaxErrorCode || status === nonWindowsSyntaxErrorCode,
+      'status code should indicate SyntaxError'
+    );
   });
 });